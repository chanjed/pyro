--- conflicted
+++ resolved
@@ -3,10 +3,7 @@
 import torch
 from six import add_metaclass
 from torch.testing import assert_allclose
-<<<<<<< HEAD
-=======
 from pyro.distributions.util import broadcast_shape, validation_enabled
->>>>>>> e2f299cf
 
 
 @add_metaclass(ABCMeta)
@@ -125,19 +122,12 @@
         else:
             assert self.obs_dim == obs.size(-1)
 
-        # Hack to enforce that features and obs are all the same batch dimension such that the parameters
-        # are all the same dimension
-<<<<<<< HEAD
-        features = features + torch.zeros(list(obs.shape[:-1]) + [features.shape[-1]])
-        obs = obs + torch.zeros(list(features.shape[:-1]) + [obs.shape[-1]])
-=======
         batch_shape = broadcast_shape(features.shape[:-1], obs.shape[:-1])
         if features.shape[:-1] != batch_shape:
             features = features.expand(batch_shape + (-1,))
         if obs.shape[:-1] != batch_shape:
             obs = obs.expand(batch_shape + (-1,))
 
->>>>>>> e2f299cf
         self._precision_times_mean = self._precision_times_mean + obs.transpose(-2, -1).matmul(features)
         self._precision = self._precision + (features.transpose(-2, -1).matmul(features)).unsqueeze(-3)
         self._shape = self._shape + 0.5 * obs.shape[-2]
@@ -221,19 +211,10 @@
 
         return self._mean, self._covariance, self._shape, self._rate
 
-<<<<<<< HEAD
-        return self._mean, self._covariance, self._shape, self._rate
-
-=======
->>>>>>> e2f299cf
     def __getitem__(self, index):
         # Maybe add .contiguous()?
         mean = self.mean[index]
         covariance = self.covariance[index]
         shape = self.shape[index]
         rate = self.rate[index]
-<<<<<<< HEAD
-        return NIGNormalRegressionSummary(self, mean, covariance, shape, rate)
-=======
-        return NIGNormalRegressionSummary(self, mean, covariance, shape, rate)
->>>>>>> e2f299cf
+        return NIGNormalRegressionSummary(self, mean, covariance, shape, rate)