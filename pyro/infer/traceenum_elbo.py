--- conflicted
+++ resolved
@@ -138,11 +138,7 @@
         with shared_intermediates() as cache:
             ring = SampleRing(cache=cache, dim_to_size=dim_to_size)
             log_factors = contract_tensor_tree(log_factors, sum_dims, ring=ring)
-<<<<<<< HEAD
-            model_trace._sharing_cache = cache
-=======
             model_trace._sharing_cache = cache  # For TraceEnumSample_ELBO.
->>>>>>> dd2d3e16
         for t, log_factors_t in log_factors.items():
             marginal_costs_t = marginal_costs.setdefault(t, [])
             for term in log_factors_t:
