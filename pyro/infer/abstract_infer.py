from __future__ import absolute_import, division, print_function

import numpy as np
import torch
from torch.autograd import Variable

import pyro.distributions as dist
import pyro.poutine as poutine
import pyro.util as util


def _eq(x, y):
    """
    Equality comparison for nested data structures with tensors.
    """
    if type(x) is not type(y):
        return False
    elif isinstance(x, dict):
        if set(x.keys()) != set(y.keys()):
            return False
        return all(_eq(x_val, y[key]) for key, x_val in x.items())
    elif isinstance(x, (np.ndarray, torch.Tensor)):
        return (x == y).all()
    elif isinstance(x, torch.autograd.Variable):
        return (x.data == y.data).all()
    else:
        return x == y


def _index(seq, value):
    """
<<<<<<< HEAD
    Like `list.index()`, but uses `_eq`.
=======
    Find position of ``value`` in ``seq`` using ``_eq`` to test equality.
    Returns ``-1`` if ``value`` is not in ``seq``.
>>>>>>> d2049674
    """
    for i, x in enumerate(seq):
        if _eq(x, value):
            return i
<<<<<<< HEAD
    raise ValueError("{} is not in sequence".format(value))
=======
    return -1
>>>>>>> d2049674


class Histogram(dist.Distribution):
    """
    Abstract Histogram distribution of equality-comparable values.
    Should only be used inside Marginal.
    """
    enumerable = True

    @util.memoize
    def _dist_and_values(self, *args, **kwargs):
        # XXX currently this whole object is very inefficient
        values, logits = [], []
        for value, logit in self._gen_weighted_samples(*args, **kwargs):
<<<<<<< HEAD
            try:
                ix = _index(values, value)
            except ValueError:
=======
            ix = _index(values, value)
            if ix == -1:
>>>>>>> d2049674
                # Value is new.
                values.append(value)
                logits.append(logit)
            else:
                # Value has already been seen.
<<<<<<< HEAD
                logits[ix] = util.log_sum_exp(torch.cat([logits[ix], logit]))

        logits = torch.cat(logits)
=======
                logits[ix] = util.log_sum_exp(torch.stack([logits[ix], logit]).squeeze())

        logits = torch.stack(logits).squeeze()
        logits -= util.log_sum_exp(logits)
>>>>>>> d2049674
        if not isinstance(logits, torch.autograd.Variable):
            logits = Variable(logits)
        logits = logits - util.log_sum_exp(logits)

        d = dist.Categorical(logits=logits, one_hot=False)
        return d, values

    def _gen_weighted_samples(self, *args, **kwargs):
        raise NotImplementedError("_gen_weighted_samples is abstract method")

    def sample(self, *args, **kwargs):
        d, values = self._dist_and_values(*args, **kwargs)
        ix = d.sample().data[0]
        return values[ix]

    def log_pdf(self, val, *args, **kwargs):
        d, values = self._dist_and_values(*args, **kwargs)
        ix = _index(values, val)
        return d.log_pdf(Variable(torch.Tensor([ix])))

    def batch_log_pdf(self, val, *args, **kwargs):
        d, values = self._dist_and_values(*args, **kwargs)
        ix = _index(values, val)
        return d.batch_log_pdf(Variable(torch.Tensor([ix])))

    def enumerate_support(self, *args, **kwargs):
        d, values = self._dist_and_values(*args, **kwargs)
        return values[:]


class Marginal(Histogram):
    """
    :param trace_dist: a TracePosterior instance representing a Monte Carlo posterior

    Marginal histogram distribution.
    Turns a TracePosterior object into a Distribution
    over the return values of the TracePosterior's model.
    """
    def __init__(self, trace_dist, sites=None):
        assert isinstance(trace_dist, TracePosterior), \
            "trace_dist must be trace posterior distribution object"

        if sites is None:
            sites = "_RETURN"

        assert isinstance(sites, (str, list)), \
            "sites must be either '_RETURN' or list"

        if isinstance(sites, str):
            assert sites in ("_RETURN",), \
                "sites string must be '_RETURN'"

        self.sites = sites
        super(Marginal, self).__init__()
        self.trace_dist = trace_dist

    def _gen_weighted_samples(self, *args, **kwargs):
        for tr, log_w in poutine.block(self.trace_dist._traces)(*args, **kwargs):
            if self.sites == "_RETURN":
                val = tr.nodes["_RETURN"]["value"]
            else:
                val = {name: tr.nodes[name]["value"]
                       for name in self.sites}
            yield (val, log_w)

    def batch_log_pdf(self, val, *args, **kwargs):
        raise NotImplementedError("batch_log_pdf not well defined for Marginal")


class TracePosterior(object):
    """
    Abstract TracePosterior object from which posterior inference algorithms inherit.
    Holds a generator over Traces sampled from the approximate posterior.
    Not actually a distribution object - no sample or score methods.
    """
    def __init__(self):
        pass

    def _traces(self, *args, **kwargs):
        """
        Abstract method.
        Get unnormalized weighted list of posterior traces
        """
        raise NotImplementedError("inference algorithm must implement _traces")

    def __call__(self, *args, **kwargs):
        traces, logits = [], []
        for tr, logit in poutine.block(self._traces)(*args, **kwargs):
            traces.append(tr)
            logits.append(logit)
<<<<<<< HEAD
        logits = torch.cat(logits)
=======
        logits = torch.stack(logits).squeeze()
        logits -= util.log_sum_exp(logits)
>>>>>>> d2049674
        if not isinstance(logits, torch.autograd.Variable):
            logits = Variable(logits)
        ix = dist.categorical(logits=logits, one_hot=False)
        return traces[ix.data[0]]<|MERGE_RESOLUTION|>--- conflicted
+++ resolved
@@ -29,21 +29,13 @@
 
 def _index(seq, value):
     """
-<<<<<<< HEAD
-    Like `list.index()`, but uses `_eq`.
-=======
     Find position of ``value`` in ``seq`` using ``_eq`` to test equality.
     Returns ``-1`` if ``value`` is not in ``seq``.
->>>>>>> d2049674
     """
     for i, x in enumerate(seq):
         if _eq(x, value):
             return i
-<<<<<<< HEAD
-    raise ValueError("{} is not in sequence".format(value))
-=======
     return -1
->>>>>>> d2049674
 
 
 class Histogram(dist.Distribution):
@@ -58,29 +50,17 @@
         # XXX currently this whole object is very inefficient
         values, logits = [], []
         for value, logit in self._gen_weighted_samples(*args, **kwargs):
-<<<<<<< HEAD
-            try:
-                ix = _index(values, value)
-            except ValueError:
-=======
             ix = _index(values, value)
             if ix == -1:
->>>>>>> d2049674
                 # Value is new.
                 values.append(value)
                 logits.append(logit)
             else:
                 # Value has already been seen.
-<<<<<<< HEAD
-                logits[ix] = util.log_sum_exp(torch.cat([logits[ix], logit]))
-
-        logits = torch.cat(logits)
-=======
                 logits[ix] = util.log_sum_exp(torch.stack([logits[ix], logit]).squeeze())
 
         logits = torch.stack(logits).squeeze()
         logits -= util.log_sum_exp(logits)
->>>>>>> d2049674
         if not isinstance(logits, torch.autograd.Variable):
             logits = Variable(logits)
         logits = logits - util.log_sum_exp(logits)
@@ -171,12 +151,8 @@
         for tr, logit in poutine.block(self._traces)(*args, **kwargs):
             traces.append(tr)
             logits.append(logit)
-<<<<<<< HEAD
-        logits = torch.cat(logits)
-=======
         logits = torch.stack(logits).squeeze()
         logits -= util.log_sum_exp(logits)
->>>>>>> d2049674
         if not isinstance(logits, torch.autograd.Variable):
             logits = Variable(logits)
         ix = dist.categorical(logits=logits, one_hot=False)
